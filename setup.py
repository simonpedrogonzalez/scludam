import os

from setuptools import setup


# Utility function to read the README file.
def read(fname):
    return open(os.path.join(os.path.dirname(__file__), fname)).read()


setup(
    name="scludam",
<<<<<<< HEAD
    version="0.0.4",
=======
    version="0.1.0",
>>>>>>> 210a47c7
    author="Simón Pedro González",
    author_email="simon.pedro.g@gmail.com",
    description="Star cluster detection and membership estimation based on GAIA data.",
    license="GPL-3",
    keywords="star cluster detection membership probabilities",
    url="http://packages.python.org/scludam",
    packages=["scludam", "tests"],
    long_description=read("README.md"),
    long_description_content_type="text/markdown",
    classifiers=[
        "Development Status :: 2 - Pre-Alpha",
        "Topic :: Scientific/Engineering :: Astronomy",
        "License :: OSI Approved :: GNU General Public License v3 (GPLv3)",
    ],
    # dependencies
    install_requires=[
        "numpy>=1.21.6",  # "numpy>=1.19.3",
        "matplotlib>=3.4.1",
        "scipy>=1.7.3",  # "scipy>=1.4.1",
        "astropy>=4.3.1",  # "astropy>=5.1",  # "astropy>=4.2.1",
        "astroquery>=0.4.6",  # "astroquery>=0.4.7",  # "astroquery>=0.4.1",
        "pandas>=1.3.5",  # "pandas>=1.4.2",  # "pandas>=1.1.4",
        "hdbscan==0.8.27",
        "scikit-learn>=1.0.2",  # "scikit-learn>=0.23.1",
        "scikit-image>=0.18.1",
        "rpy2>=3.5.2",  # "rpy2>=3.1.0",
        "seaborn>=0.11.0",
        "attrs>=21.4.0",
        "beartype>=0.10.0",
        "ordered_set>=4.0.2",
        "statsmodels>=0.12.2",
        "diptest>=0.4.2",  # "unidip>=0.1.1",
        "typing_extensions>=4.2.0",
    ],
    extras_require={
        # dev dependencies
        "dev": [
            "pytest",
            "pytest-pep8",
            "pytest-cov",
            "pytest-mock",
            "pytest-mpl",
            "flake8",
            "black>=22.3.0",
            "isort",
            "flake8-black",
            "flake8-import-order",
        ]
    },
)<|MERGE_RESOLUTION|>--- conflicted
+++ resolved
@@ -10,11 +10,7 @@
 
 setup(
     name="scludam",
-<<<<<<< HEAD
-    version="0.0.4",
-=======
     version="0.1.0",
->>>>>>> 210a47c7
     author="Simón Pedro González",
     author_email="simon.pedro.g@gmail.com",
     description="Star cluster detection and membership estimation based on GAIA data.",
