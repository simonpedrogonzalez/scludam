--- conflicted
+++ resolved
@@ -15,16 +15,11 @@
 # along with this program.  If not, see <https://www.gnu.org/licenses/>.
 
 """Module for helper functions."""
-<<<<<<< HEAD
-
-import numpy as np
-=======
 from typing import List, Union
 
 import numpy as np
 from attrs import define
 from ordered_set import OrderedSet
->>>>>>> a6cdf722
 
 from scludam.type_utils import Numeric1DArray
 
@@ -49,9 +44,6 @@
     labels = labels + labels.min() * -1
     one_hot = np.zeros((labels.shape[0], labels.max() + 1))
     one_hot[np.arange(labels.shape[0]), labels] = 1
-<<<<<<< HEAD
-    return one_hot
-=======
     return one_hot
 
 
@@ -213,5 +205,4 @@
     def _parse_to_list(self, names: Union[list, str]):
         if isinstance(names, str):
             names = [names]
-        return names
->>>>>>> a6cdf722
+        return names