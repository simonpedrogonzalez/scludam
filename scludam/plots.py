--- conflicted
+++ resolved
@@ -486,9 +486,6 @@
         hm.vlines(vlines, *hm.get_ylim(), color="w")
         hm.invert_yaxis()
         hm.set_xticklabels(hm.get_xticklabels(), rotation=45)
-<<<<<<< HEAD
-    return hm
-=======
     return hm
 
 
@@ -650,5 +647,4 @@
         ax.set_title(title, size=title_size)
     if grid:
         ax.grid("on")
-    return ax, im
->>>>>>> a6cdf722
+    return ax, im