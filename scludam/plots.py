# scludam, Star CLUster Detection And Membership estimation package
# Copyright (C) 2022  Simón Pedro González

# This program is free software: you can redistribute it and/or modify
# it under the terms of the GNU General Public License as published by
# the Free Software Foundation, either version 3 of the License, or
# (at your option) any later version.

# This program is distributed in the hope that it will be useful,
# but WITHOUT ANY WARRANTY; without even the implied warranty of
# MERCHANTABILITY or FITNESS FOR A PARTICULAR PURPOSE.  See the
# GNU General Public License for more details.

# You should have received a copy of the GNU General Public License
# along with this program.  If not, see <https://www.gnu.org/licenses/>.

"""Module for helper plotting functions."""

<<<<<<< HEAD
=======
from numbers import Number
from typing import List, Optional, Union

import matplotlib.pyplot as plt
>>>>>>> 210a47c7
import numpy as np
import seaborn as sns
<<<<<<< HEAD


def _heatmap2D(
    hist2D: np.ndarray,
    edges: np.ndarray,
    bin_shape,
    index=None,
    annot=True,
    annot_prec=2,
    annot_threshold=0.1,
    ticks=True,
    tick_prec=2,
=======
from sklearn.manifold import TSNE

from scludam.type_utils import ArrayLike, Numeric1DArray, Numeric2DArray, NumericArray


def _prepare_data_to_plot(
    data: Union[Numeric2DArray, pd.DataFrame], cols: Optional[List[str]] = None
):
    if isinstance(data, np.ndarray):
        obs, dims = data.shape
        data = pd.DataFrame(data)
        if cols is not None:
            if len(cols) != dims:
                raise ValueError("Data and cols must have the same length.")
            data.columns = cols
        else:
            data.columns = [f"var {i+1}" for i in range(dims)]
    return data


def color_from_proba(proba: Numeric2DArray, palette: str):
    """Create color list from palette and probabilities.

    It desaturates the colors given the probabilities

    Parameters
    ----------
    proba : Numeric2DArray
        Membership probability array of shape
        (n_points, n_classes).
    palette : str
        Name of seaborn palette.

    Returns
    -------
    List
        Color list of length n_points where
        each point has a color according to the
        class it belongs.
    List
        Desaturated color list of length n_points
        where each point has a color according
        to the class it belongs. The saturation
        is higher if the probability is closer to
        1 and lower if it is closer to 1 / n_classes.
    List
        Color list of length n_classes, defining
        a color for each class.

    """
    _, n_classes = proba.shape
    color_palette = sns.color_palette(palette, proba.shape[1])
    c = [color_palette[np.argmax(x)] for x in proba]
    proba_c = [
        sns.desaturate(
            color_palette[np.argmax(x)],
            (np.max(x) - 1 / n_classes) / (1 - 1 / n_classes),
        )
        for x in proba
    ]
    return c, proba_c, color_palette


def scatter3dprobaplot(
    data: Union[Numeric2DArray, pd.DataFrame],
    proba: Numeric2DArray,
    cols: Optional[List[str]] = None,
    x: int = 0,
    y: int = 1,
    z: int = 2,
    palette: str = "viridis",
    desaturate: bool = True,
    **kwargs,
):
    """Create a 3D probability plot.

    It represents the provided data in x,
    y and z. It passes kwargs to matplotlib scatter3D [1]_

    Parameters
    ----------
    data : Union[Numeric2DArray, pd.DataFrame]
        Data to be plotted.
    proba : Numeric2DArray
        Array of membership probabilities, of shape
        (n_points, n_classes)
    cols : List[str], optional
        List of ordered column names, by default ``None``.
        Used if data is provided as numpy array.
    x : int, optional
        Index of the x variable, by default 0.
    y : int, optional
        Index of the y variable, by default 1.
    z : int, optional
        Index of the z variable, by default 2.
    palette : str, optional
        Seaborn palette string, by default "viridis"
    desaturate : bool, optional
        If ``True``, desaturate colors according to probability,
        by default ``True``.

    Returns
    -------
    matplotlib.collections.PathCollection
        Plot of the clustering results.

    Raises
    ------
    ValueError
        If data has less than 3 columns.

    References
    ----------
    .. [1] https://matplotlib.org/stable/api/_as_gen/mpl_toolkits.mplot3d.axes3d.Axes3D.html?highlight=scatter3d#mpl_toolkits.mplot3d.axes3d.Axes3D.scatter3D

    """  # noqa: E501
    data = _prepare_data_to_plot(data, cols)
    cols = data.columns
    data = data.values
    if data.shape[1] < 3:
        raise ValueError("Data must have at least 3 columns.")
    fig, ax = plt.subplots(subplot_kw={"projection": "3d"})
    c, proba_c, _ = color_from_proba(proba, palette)
    default_kws = {
        "c": proba_c if desaturate else c,
        "alpha": 1,
        "s": (proba.max(axis=1).round(2) * 100).astype(int) - 49,
    }
    default_kws.update(kwargs)
    ax.scatter3D(
        data[:, x],
        data[:, y],
        data[:, z],
        **default_kws,
    )
    ax.set_xlabel(cols[x])
    ax.set_ylabel(cols[y])
    ax.set_zlabel(cols[z])
    return fig, ax


def surfprobaplot(
    data: Union[pd.DataFrame, Numeric2DArray],
    proba: Numeric2DArray,
    x: int = 0,
    y: int = 1,
    palette: str = "viridis",
    cols: Optional[List[str]] = None,
    **kwargs,
):
    """Create surface 3D probability plot.

    It represents the provided data in x
    y. It passes kwargs to matplotlib plot_trisurf [2]_.

    Parameters
    ----------
    data : Union[pd.DataFrame, Numeric2DArray]
        Data to be plotted.
    proba : Numeric2DArray
        Membership probability array.
    x : int, optional
        Index of the x variable, by default 0
    y : int, optional
        Index of the y variable, by default 1
    palette : str, optional
        Seaborn palette string, by default "viridis"
    cols : List[str], optional
        List of ordered column names, by default ``None``.

    Returns
    -------
    matplotlib.collections.PathCollection
        Plot of the clustering results.

    Raises
    ------
    ValueError
        If data has less than 2 columns.
    ValueError
        If x or y parameters are invalid.

    References
    ----------
    .. [2] https://matplotlib.org/stable/api/_as_gen/mpl_toolkits.mplot3d.axes3d.Axes3D.html?highlight=plot_trisurf#mpl_toolkits.mplot3d.axes3d.Axes3D.plot_trisurf

    """  # noqa: E501
    data = _prepare_data_to_plot(data, cols)
    cols = data.columns
    data = data.values
    if data.shape[1] < 2:
        raise ValueError("Data must have at least 2 columns.")
    if x == y or x >= data.shape[1] or y >= data.shape[1]:
        raise ValueError("Invalid x, y parameters.")
    if proba.shape[1] == 1:
        z = proba.ravel()
    else:
        z = proba[:, 1:].max(axis=1)
    fig, ax = plt.subplots(subplot_kw={"projection": "3d"})
    default_kws = {
        "cmap": palette,
        "shade": True,
    }
    default_kws.update(kwargs)
    ax.plot_trisurf(
        data[:, x],
        data[:, y],
        z,
        **default_kws,
    )
    ax.set_xlabel(cols[x])
    ax.set_ylabel(cols[y])
    ax.set_zlabel("proba")
    return fig, ax


def pairprobaplot(
    data: Union[Numeric2DArray, pd.DataFrame],
    proba: Numeric2DArray,
    labels: Numeric1DArray,
    cols: Optional[List[str]] = None,
    palette: str = "viridis_r",
    diag_kind: str = "kde",
    diag_kws: Optional[dict] = None,
    plot_kws: Optional[dict] = None,
    **kwargs,
):
    """Pairplot of the data and the membership probabilities.

    It passes kwargs, diag_kws and plot_kws to seaborn pairplot [3]_
    function.

    Parameters
    ----------
    data : Union[Numeric2DArray, pd.DataFrame]
        Data to be plotted.
    proba : Numeric2DArray
        Membership probability array.
    labels : Numeric1DArray
        Labels of the data.
    cols : List[str], optional
        Column names, by default ``None``
    palette : str, optional
        Seaborn palette, by default "viridis_r"
    diag_kind : str, optional
        Kind of plot for diagonal, by default "kde".
        Valid values are "hist" and "kde".
    diag_kws : dict, optional
        Additional arguments for diagonal plots, by default ``None``
    plot_kws : dict, optional
        Additional arguments for off-diagonal plots, by default ``None``

    Returns
    -------
    seaborn.PairGrid
        Pairplot.

    Raises
    ------
    ValueError
        Invalid diag_kind.

    References
    ----------
    .. [3] https://seaborn.pydata.org/generated/seaborn.pairplot.html

    """
    df = _prepare_data_to_plot(data, cols)
    df["Label"] = labels.astype(str)
    hue_order = np.sort(np.unique(labels))[::-1].astype(str).tolist()
    df["Proba"] = proba.max(axis=1)

    if diag_kind == "kde":
        default_diag_kws = {
            "multiple": "stack",
            "fill": True,
            "linewidth": 0,
        }
    elif diag_kind == "hist":
        default_diag_kws = {
            "multiple": "stack",
            "element": "step",
            "linewidth": 0,
        }
    else:
        raise ValueError("Invalid diag_kind")

    if diag_kws is not None:
        default_diag_kws.update(diag_kws)

    default_plot_kws = {
        "marker": "o",
        "size": df["Proba"],
    }

    if plot_kws is not None:
        default_plot_kws.update(plot_kws)

    grid = sns.pairplot(
        df.loc[:, df.columns != "Proba"],
        hue="Label",
        hue_order=hue_order,
        palette=palette,
        diag_kind=diag_kind,
        diag_kws=default_diag_kws,
        plot_kws=default_plot_kws,
        **kwargs,
    )

    grid.legend.set_title("")

    return grid


def tsneprobaplot(
    data: Union[pd.DataFrame, Numeric2DArray],
    labels: Numeric1DArray,
    proba: Numeric2DArray,
    **kwargs,
):
    """Plot of data and membership probabilities using t-SNE projection.

    It pases kwargs to seaborn scatterplot [4]_ function.

    Parameters
    ----------
    data : Union[pd.DataFrame, Numeric2DArray]
        Data to be plotted.
    labels : Numeric1DArray
        Labels of the data.
    proba : Numeric2DArray
        Membership probability array.

    Returns
    -------
    matplotlib.axes.Axes
        T-SNE projected plot.

    References
    ----------
    .. [4] https://seaborn.pydata.org/generated/seaborn.scatterplot.html

    """
    if isinstance(data, pd.DataFrame):
        data = data.values
    projection = TSNE().fit_transform(data)
    df = pd.DataFrame(
        {
            "x": projection[:, 0],
            "y": projection[:, 1],
            "Label": labels.astype(str),
            "Proba": proba.max(axis=1),
        }
    )
    default_kws = {
        "edgecolor": None,
        "size": df["Proba"],
        "palette": "viridis_r",
    }
    default_kws.update(kwargs)
    hue_order = np.sort(np.unique(labels))[::-1].astype(str).tolist()
    return sns.scatterplot(
        data=df, x="x", y="y", hue="Label", hue_order=hue_order, **default_kws
    )


def heatmap2D(
    hist2D: NumericArray,
    edges: ArrayLike,
    bin_shape: ArrayLike,
    index: ArrayLike = None,
    annot: bool = True,
    annot_prec: int = 2,
    annot_threshold: Number = 0.1,
    ticks: bool = True,
    tick_prec: int = 2,
>>>>>>> 210a47c7
    **kwargs,
):
    """Create a heatmap from a 2D histogram.

    Also marks index if provided. Create
    ticklabels from bin centers and not from
<<<<<<< HEAD
    bin indices.

    Parameters
    ----------
    hist2D : np.ndarray
        Histogram.
    edges : np.ndarray
        Edges.
    bin_shape : _type_
        Bin shape of the histogram.
    index : _type_, optional
        Index to be marked, by default None
    annot : bool, optional
        Use default annotations, by default True. If true,
=======
    bin indices. kwargs are passed to seaborn.heatmap [5]_.

    Parameters
    ----------
    hist2D : NumericArray
        Histogram.
    edges : ArrayLike
        Edges.
    bin_shape : ArrayLike
        Bin shape of the histogram.
    index : ArrayLike, optional
        Index to be marked, by default ``None``
    annot : bool, optional
        Use default annotations, by default ``True``. If true,
>>>>>>> 210a47c7
        annotations are created taking into account the rest
        of annot parameters.
    annot_prec : int, optional
        Annotation number precision, by default 2
<<<<<<< HEAD
    annot_threshold : float, optional
        Only annotate cells with values bigger than
        annot_threshold, by default 0.1
    ticks : bool, optional
        Create ticklabels from the bin centers, by default True
=======
    annot_threshold : Number, optional
        Only annotate cells with values bigger than
        annot_threshold, by default 0.1
    ticks : bool, optional
        Create ticklabels from the bin centers, by default ``True``
>>>>>>> 210a47c7
    tick_prec : int, optional
        Ticklabels number precision, by default 2

    Returns
    -------
    matplotlib.axes._subplots.AxesSubplot
<<<<<<< HEAD
        Plot. To get the figure from the result of the function,
        use ``fig = hist2d.get_figure()``.

=======
        Heatmap. To get the figure from the result of the function,
        use ``fig = heatmap2D.get_figure()``.

    References
    ----------
    .. [5] https://seaborn.pydata.org/generated/seaborn.heatmap.html
>>>>>>> 210a47c7
    """
    # annotations
    if annot:
        # create annotations as value of the histogram
        # but only for those bins that are above a certain threshold
        annot_indices = np.argwhere(hist2D.round(annot_prec) > annot_threshold)
        annot_values = hist2D[tuple(map(tuple, annot_indices.T))].round(annot_prec)
        annot = np.ndarray(shape=hist2D.shape, dtype=str).tolist()
        for i, xy in enumerate(annot_indices):
            annot[xy[0]][xy[1]] = str(annot_values[i])
        kwargs["annot"] = annot
        kwargs["fmt"] = "s"
        annot_kws = kwargs.get("annot_kws", {})
        fontsize = annot_kws.get("fontsize", 8)
        annot_kws["fontsize"] = fontsize
        kwargs["annot_kws"] = annot_kws

    # labels
    # set tick labels as the value of the center of the bins, not the indices
    if ticks:
        labels = [
            np.round(edges[i] + bin_shape[i] / 2, tick_prec)[:-1] for i in range(2)
        ]
        kwargs["yticklabels"] = labels[0]
        kwargs["xticklabels"] = labels[1]

    if kwargs.get("cmap", None) is None:
        kwargs["cmap"] = "gist_yarg_r"

    hm = sns.heatmap(
        hist2D,
        **kwargs,
    )

    if index is not None:
        # add lines marking the peak
        hlines = [index[0], index[0] + 1]
        vlines = [index[1], index[1] + 1]
        hm.hlines(hlines, *hm.get_xlim(), color="w")
        hm.vlines(vlines, *hm.get_ylim(), color="w")
        hm.invert_yaxis()
        hm.set_xticklabels(hm.get_xticklabels(), rotation=45)
<<<<<<< HEAD
    return hm
=======
    return hm


def heatmap_of_detection_result_all_dimensions(
    self, peak: int = 0, mode: str = "hist", labels: str = None, x=0, y=1, **kwargs
):
    if self._last_result is None:
        raise ValueError("No result available, run detect() first")
    if self._last_result.centers.size == 0:
        raise ValueError("No peaks to plot")

    hist, edges = histogram(
          self._data,
          self.bin_shape,
          self._last_result.offsets[peak])
    pindex = self._last_result.indices[peak]

    import matplotlib.pyplot as plt
    import pandas as pd
    import seaborn as sns

    from scludam.plots import heatmap

    dim = len(self.bin_shape)
    dims = np.arange(dim)

    if labels is None:
        labels = np.array([f"var{i+1}" for i in range(dim)], dtype="object")

    df = pd.DataFrame(self._data, columns=labels)

    g = sns.PairGrid(df)

    for i in range(dim):
        for j in range(dim):
            if i != j and i < j:
                # choose the dims to plot (x,y) and the dims to keep fixed
                xydims = dims[[i, j]]
                cutdims = np.array(list(set(dims) - set(xydims)))
                print("ploting", xydims, cutdims)

                # create a 2d cut for (x,y) with the other dims fixed
                # on the peak value
                cut = np.array([slice(None)] * dim, dtype="object")
                cut[cutdims] = pindex[cutdims]
                hist2D = hist[tuple(cut)]

                # get the edges of the 2d cut
                edges2D = np.array(edges, dtype="object")[xydims]
                # get the peak indices in the 2d cut
                pindex2D = pindex[xydims]
                if i > j:
                    pindex = np.flip(pindex)
                print("pindex2D", pindex2D)

                xticks = i == 0
                yticks = j == 0

                heatmap(
                    hist2D=hist2D,
                    edges=edges2D,
                    bin_shape=self.bin_shape,
                    index=pindex2D,
                    xticks=xticks,
                    yticks=yticks,
                    ax=g.axes[j, i],
                    **kwargs,
                )
            else:
                g.axes[j, i].set_visible(False)
    plt.show()
    print("coso")

def create_heatmaps(hist, edges, bin_shape, clusters_idx):
    dim = len(hist.shape)
    labels = [(np.round(edges[i] + bin_shape[i] / 2, 2))[:-1] for i in range(dim)]
    if dim == 2:
        data = hist
        annot_idx = clusters_idx
        annot = np.ndarray(shape=data.shape, dtype=str).tolist()
        for i in range(annot_idx.shape[1]):
            annot[annot_idx[0, i]][annot_idx[1, i]] = str(
                round(data[annot_idx[0][i]][annot_idx[1][i]])
            )
        ax = sns.heatmap(
            data, annot=annot, fmt="s", yticklabels=labels[0], xticklabels=labels[1]
        )
        hlines = np.concatenate((annot_idx[0], annot_idx[0] + 1))
        vlines = np.concatenate((annot_idx[1], annot_idx[1] + 1))
        ax.hlines(hlines, *ax.get_xlim(), color="w")
        ax.vlines(vlines, *ax.get_ylim(), color="w")
    else:
        cuts = np.unique(clusters_idx[2])
        ncuts = cuts.size
        ncols = min(3, ncuts)
        nrows = math.ceil(ncuts / ncols)
        delete_last = nrows > ncuts / ncols
        fig, ax = plt.subplots(ncols=ncols, nrows=nrows,
                              figsize=(ncols * 8, nrows * 5))
        for row in range(nrows):
            for col in range(ncols):
                idx = col * nrows + row
                if idx < cuts.size:
                    cut_idx = cuts[idx]
                    data = hist[:, :, cut_idx]
                    annot_idx = clusters_idx.T[
                          (clusters_idx.T[:, 2] == cut_idx)
                          ].T[:2]
                    annot = np.ndarray(shape=data.shape, dtype=str).tolist()
                    for i in range(annot_idx.shape[1]):
                        annot[annot_idx[0, i]][annot_idx[1, i]] = str(
                            round(data[annot_idx[0][i]][annot_idx[1][i]])
                        )
                    if ncuts <= 1:
                        subplot = ax
                    else:
                        if nrows == 1:
                            subplot = ax[col]
                        else:
                            subplot = ax[row, col]
                    current_ax = sns.heatmap(
                        data,
                        annot=annot,
                        fmt="s",
                        yticklabels=labels[0],
                        xticklabels=labels[1],
                        ax=subplot,
                    )
                    current_ax.axes.set_xlabel("x")
                    current_ax.axes.set_ylabel("y")
                    # current_ax.title.set_text(
                    #     f"z slice at value {
                    #        round(edges[2][cut_idx]+bin_shape[2]/2, 4)
                    #       }"
                    # )
                    hlines = np.concatenate((annot_idx[0], annot_idx[0] + 1))
                    vlines = np.concatenate((annot_idx[1], annot_idx[1] + 1))
                    current_ax.hlines(hlines, *current_ax.get_xlim(), color="w")
                    current_ax.vlines(vlines, *current_ax.get_ylim(), color="w")
        if delete_last:
            ax.flat[-1].set_visible(False)
        fig.subplots_adjust(wspace=0.1, hspace=0.3)
        plt.tight_layout()
    return ax

def uniprobaplot_single(x, proba, statistic="median", bins=100, **kwargs):
    result = binned_statistic(x, proba, bins=bins, statistic=statistic)
    edges = result.bin_edges
    span_half = (edges[1] - edges[0]) / 2
    centers = edges[:-1] + span_half
    ax = sns.lineplot(x=centers, y=result.statistic, **kwargs)
    ax.fill_between(centers, result.statistic, alpha=0.5)
    return ax


def uniprobaplot(x, proba, **kwargs):
    ax = uniprobaplot_single(x, proba[:, 0], **kwargs)
    if not kwargs.get("ax"):
        kwargs["ax"] = ax
    for i in range(proba.shape[1] - 1):
        uniprobaplot_single(x, proba[:, i + 1], **kwargs)
    return ax

def membership_plot(
    data: Union[np.ndarray, pd.DataFrame],
    posteriors,
    labels=None,
    colnames: list = None,
    palette: str = "viridis",
    corner=True,  # breaks colorbar
    marker="o",
    alpha=0.5,
    density_intervals=4,
    density_mode="stack",
    size=None,
):

    sns.set_style("darkgrid")
    if isinstance(data, np.ndarray):
        obs, dims = data.shape
        data = pd.DataFrame(data)
        if colnames is not None:
            data.columns = colnames
        else:
            data.columns = [f"var {i+1}" for i in range(dims)]

    if labels is None and density_intervals is not None:
        if isinstance(density_intervals, int):
            density_intervals = np.linspace(0, 1, density_intervals + 1)
        labels = pd.cut(x=posteriors, bins=density_intervals, include_lowest=True)
        ticks = np.array([interval.right for interval in labels.categories.values])
        if density_mode == "stack":
            # reverse order in which stacked graf will appear
            hue_order = np.flip(labels.categories.astype(str))
            labels = labels.astype(str)
            if palette.endswith("_r"):
                diag_palette = palette.strip("_r")
            else:
                diag_palette = palette + "_r"
            diag_kws = {
                "hue": labels,
                "hue_order": hue_order,
                "multiple": density_mode,
                "palette": sns.color_palette(diag_palette, n_colors=len(hue_order)),
                "linewidth": 0,
                "cut": 0,
            }
        else:
            diag_kws = {
                "hue": labels,
                "multiple": density_mode,
                "palette": palette,
                "linewidth": 0,
                "cut": 0,
            }
    else:
        ticks = np.arange(0, 1, 0.1)
        diag_kws = {
            "hue": labels,
            "multiple": density_mode,
            "palette": palette,
            "linewidth": 0,
            "cut": 0,
        }

    sm = plt.cm.ScalarMappable(cmap=sns.color_palette(palette, as_cmap=True))
    sm.set_array([])

    plot_kws = {
        "hue": posteriors,
        "hue_norm": (0, 1),
        "marker": marker,
        "alpha": alpha,
        "palette": palette,
    }

    if size is not None:
        plot_kws["size"] = size

    grid = sns.pairplot(
        data,
        plot_kws=plot_kws,
        diag_kind="kde",
        diag_kws=diag_kws,
    )
    plt.colorbar(sm, ax=grid.axes, ticks=ticks)
    # its done this way to avoid map_lower error when having
    # different hues for diag and non diag elements
    if corner:
        for i in np.vstack(np.triu_indices(data.shape[1])).T:
            grid.axes[i[0], i[1]].set_visible(False)
    return grid


def membership_3d_plot(
    data: Union[np.ndarray, pd.DataFrame],
    posteriors,
    colnames: list = None,
    var_index=(1, 2, 3),
    palette: str = "viridis",
    alpha=0.5,
    marker="o",
    marker_size=40,
):
    fig, ax = plt.subplots(subplot_kw={"projection": "3d"})
    cmap = ListedColormap(sns.color_palette(palette, 256).as_hex())
    if len(var_index) != 3:
        raise ValueError()
    var_index = np.array(var_index) - 1
    ax.scatter3D(
        data[:, var_index[0]],
        data[:, var_index[1]],
        data[:, var_index[2]],
        s=marker_size,
        marker=marker,
        cmap=cmap,
        c=posteriors,
        alpha=alpha,
    )
    return fig, ax

def plot3d_s(data, z):
    fig, ax = plt.subplots(subplot_kw={"projection": "3d"})
    ax.plot_trisurf(
        data[:, 0], data[:, 1], z, cmap="viridis", linewidth=0, antialiased=False
    )
    return ax

def probaplot(
    data: Union[np.ndarray, pd.DataFrame],
    proba,
    labels=None,
    colnames: list = None,
    palette: str = "viridis",
    corner=True,
    marker="o",
    multiple="layer",
    diag_kind="kde",
    size=None,
    alpha=1,
):

    sns.set_style("darkgrid")
    if isinstance(data, np.ndarray):
        obs, dims = data.shape
        data = pd.DataFrame(data)
        if colnames is not None:
            data.columns = colnames
        else:
            data.columns = [f"var {i+1}" for i in range(dims)]

    c, proba_c, color_palette = color_from_proba(proba, palette)

    diag_kws = {"hue": labels, "multiple": multiple, "palette": color_palette}

    plot_kws = {"marker": marker, "c": proba_c, "alpha": alpha}

    if size is not None:
        plot_kws["size"] = size

    grid = sns.pairplot(
        data,
        plot_kws=plot_kws,
        diag_kind=diag_kind,
        diag_kws=diag_kws,
    )

    # its done this way to avoid map_lower error when
    # having different hues for diag and non diag elements
    if corner:
        for i in np.vstack(np.triu_indices(data.shape[1])).T:
            grid.axes[i[0], i[1]].set_visible(False)

    return grid
>>>>>>> 210a47c7
<|MERGE_RESOLUTION|>--- conflicted
+++ resolved
@@ -16,29 +16,12 @@
 
 """Module for helper plotting functions."""
 
-<<<<<<< HEAD
-=======
 from numbers import Number
 from typing import List, Optional, Union
 
 import matplotlib.pyplot as plt
->>>>>>> 210a47c7
 import numpy as np
 import seaborn as sns
-<<<<<<< HEAD
-
-
-def _heatmap2D(
-    hist2D: np.ndarray,
-    edges: np.ndarray,
-    bin_shape,
-    index=None,
-    annot=True,
-    annot_prec=2,
-    annot_threshold=0.1,
-    ticks=True,
-    tick_prec=2,
-=======
 from sklearn.manifold import TSNE
 
 from scludam.type_utils import ArrayLike, Numeric1DArray, Numeric2DArray, NumericArray
@@ -415,29 +398,12 @@
     annot_threshold: Number = 0.1,
     ticks: bool = True,
     tick_prec: int = 2,
->>>>>>> 210a47c7
     **kwargs,
 ):
     """Create a heatmap from a 2D histogram.
 
     Also marks index if provided. Create
     ticklabels from bin centers and not from
-<<<<<<< HEAD
-    bin indices.
-
-    Parameters
-    ----------
-    hist2D : np.ndarray
-        Histogram.
-    edges : np.ndarray
-        Edges.
-    bin_shape : _type_
-        Bin shape of the histogram.
-    index : _type_, optional
-        Index to be marked, by default None
-    annot : bool, optional
-        Use default annotations, by default True. If true,
-=======
     bin indices. kwargs are passed to seaborn.heatmap [5]_.
 
     Parameters
@@ -452,42 +418,27 @@
         Index to be marked, by default ``None``
     annot : bool, optional
         Use default annotations, by default ``True``. If true,
->>>>>>> 210a47c7
         annotations are created taking into account the rest
         of annot parameters.
     annot_prec : int, optional
         Annotation number precision, by default 2
-<<<<<<< HEAD
-    annot_threshold : float, optional
-        Only annotate cells with values bigger than
-        annot_threshold, by default 0.1
-    ticks : bool, optional
-        Create ticklabels from the bin centers, by default True
-=======
     annot_threshold : Number, optional
         Only annotate cells with values bigger than
         annot_threshold, by default 0.1
     ticks : bool, optional
         Create ticklabels from the bin centers, by default ``True``
->>>>>>> 210a47c7
     tick_prec : int, optional
         Ticklabels number precision, by default 2
 
     Returns
     -------
     matplotlib.axes._subplots.AxesSubplot
-<<<<<<< HEAD
-        Plot. To get the figure from the result of the function,
-        use ``fig = hist2d.get_figure()``.
-
-=======
         Heatmap. To get the figure from the result of the function,
         use ``fig = heatmap2D.get_figure()``.
 
     References
     ----------
     .. [5] https://seaborn.pydata.org/generated/seaborn.heatmap.html
->>>>>>> 210a47c7
     """
     # annotations
     if annot:
@@ -530,9 +481,6 @@
         hm.vlines(vlines, *hm.get_ylim(), color="w")
         hm.invert_yaxis()
         hm.set_xticklabels(hm.get_xticklabels(), rotation=45)
-<<<<<<< HEAD
-    return hm
-=======
     return hm
 
 
@@ -866,5 +814,4 @@
         for i in np.vstack(np.triu_indices(data.shape[1])).T:
             grid.axes[i[0], i[1]].set_visible(False)
 
-    return grid
->>>>>>> 210a47c7
+    return grid